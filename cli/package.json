--- conflicted
+++ resolved
@@ -37,11 +37,7 @@
     "@ledgerhq/hw-transport-node-hid": "5.25.0",
     "@ledgerhq/hw-transport-node-speculos": "^5.25.0",
     "@ledgerhq/ledger-core": "6.9.1",
-<<<<<<< HEAD
-    "@ledgerhq/live-common": "15.0.3-countervalues",
-=======
     "@ledgerhq/live-common": "^15.1.0",
->>>>>>> 1db228ca
     "@ledgerhq/logs": "5.25.0",
     "asciichart": "^1.5.25",
     "bignumber.js": "^9.0.1",
