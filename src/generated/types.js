--- conflicted
+++ resolved
@@ -22,18 +22,19 @@
 import type { CoreAccountSpecifics as CoreAccountSpecifics_ripple } from "../families/ripple/types";
 import type { CoreOperationSpecifics as CoreOperationSpecifics_ripple } from "../families/ripple/types";
 import type { CoreCurrencySpecifics as CoreCurrencySpecifics_ripple } from "../families/ripple/types";
-<<<<<<< HEAD
 import type { Transaction as rippleTransaction } from "../families/ripple/types";
 import type { TransactionRaw as rippleTransactionRaw } from "../families/ripple/types";
 import type { NetworkInfo as rippleNetworkInfo } from "../families/ripple/types";
 import type { NetworkInfoRaw as rippleNetworkInfoRaw } from "../families/ripple/types";
-=======
 import { reflect as tezosReflect } from "../families/tezos/types";
 import type { CoreStatics as CoreStatics_tezos } from "../families/tezos/types";
 import type { CoreAccountSpecifics as CoreAccountSpecifics_tezos } from "../families/tezos/types";
 import type { CoreOperationSpecifics as CoreOperationSpecifics_tezos } from "../families/tezos/types";
 import type { CoreCurrencySpecifics as CoreCurrencySpecifics_tezos } from "../families/tezos/types";
->>>>>>> cb039be5
+import type { Transaction as tezosTransaction } from "../families/tezos/types";
+import type { TransactionRaw as tezosTransactionRaw } from "../families/tezos/types";
+import type { NetworkInfo as tezosNetworkInfo } from "../families/tezos/types";
+import type { NetworkInfoRaw as tezosNetworkInfoRaw } from "../families/tezos/types";
 
 export type SpecificStatics = {}
 & CoreStatics_bitcoin
@@ -54,26 +55,27 @@
 & CoreCurrencySpecifics_bitcoin
 & CoreCurrencySpecifics_ethereum
 & CoreCurrencySpecifics_ripple
-<<<<<<< HEAD
+& CoreCurrencySpecifics_tezos
 export type Transaction =
   | bitcoinTransaction
   | ethereumTransaction
   | rippleTransaction
+  | tezosTransaction
 export type TransactionRaw =
   | bitcoinTransactionRaw
   | ethereumTransactionRaw
   | rippleTransactionRaw
+  | tezosTransactionRaw
 export type NetworkInfo =
   | bitcoinNetworkInfo
   | ethereumNetworkInfo
   | rippleNetworkInfo
+  | tezosNetworkInfo
 export type NetworkInfoRaw =
   | bitcoinNetworkInfoRaw
   | ethereumNetworkInfoRaw
   | rippleNetworkInfoRaw
-=======
-& CoreCurrencySpecifics_tezos
->>>>>>> cb039be5
+  | tezosNetworkInfoRaw
 export const reflectSpecifics = (declare: *) => {
 bitcoinReflect(declare);
 ethereumReflect(declare);
