--- conflicted
+++ resolved
@@ -17,7 +17,13 @@
 import { setEnv } from "@ledgerhq/live-common/lib/env";
 import { fromAccountRaw } from "@ledgerhq/live-common/lib/account";
 import { getAccountBridge } from "@ledgerhq/live-common/lib/bridge";
-import "../live-common-setup";
+import "../live-common-setup-without-libcore";
+
+import implementLibcore from "@ledgerhq/live-common/lib/libcore/platforms/nodejs";
+implementLibcore({
+  lib: () => require("@ledgerhq/ledger-core"), // eslint-disable-line global-require
+  dbPath: process.env.LIBCORE_DB_PATH || "./libcoredb/all"
+});
 
 axios.interceptors.response.use(
   r => r,
@@ -134,7 +140,6 @@
     "dgub8rBqrhN2grbuDNuFBCu9u9KQKgQmkKaa15Yvnf4YznmvqFZByDPJypigogDKanefhrjj129Ek1W13zvtyQSD6HDpzxyskJvU6xmhD29S9eF"
 });
 
-<<<<<<< HEAD
 const bridgeImplementations = {
   bitcoin: ["mock", ""],
   ethereum: ["mock", "js", "libcore"],
@@ -175,10 +180,7 @@
   });
 });
 
-test("invalid recipient have a recipientError", async () => {
-=======
 test("invalid recipient OR valid recipient lowercase have a recipientError", async () => {
->>>>>>> 411065b2
   const bridge = getAccountBridge(bitcoin1, null);
   await bridge.startSync(bitcoin1, false).toPromise();
   let t: Transaction = {
