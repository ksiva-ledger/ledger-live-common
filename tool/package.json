{
  "name": "ledger-live",
  "version": "7.9.3",
  "description": "ledger-live CLI version",
  "repository": {
    "type": "git",
    "url": "git://github.com/LedgerHQ/ledger-live-common"
  },
  "dependencies": {
    "@ledgerhq/errors": "^4.68.4",
    "@ledgerhq/hw-transport-http": "^4.68.4",
    "@ledgerhq/hw-transport-mocker": "^4.68.4",
    "@ledgerhq/hw-transport-node-ble": "^4.68.4",
    "@ledgerhq/hw-transport-node-hid": "^4.68.4",
    "@ledgerhq/ledger-core": "^3.1.0-beta.2",
<<<<<<< HEAD
    "@ledgerhq/live-common": "file:.yalc/@ledgerhq/live-common",
=======
    "@ledgerhq/live-common": "^7.12.2",
>>>>>>> 14feb50b
    "@ledgerhq/logs": "^4.68.2",
    "axios": "^0.19.0",
    "babel-polyfill": "^6.26.0",
    "bignumber.js": "^9.0.0",
    "body-parser": "^1.19.0",
    "command-line-args": "^5.1.1",
    "cors": "^2.8.5",
    "express": "^4.17.1",
<<<<<<< HEAD
    "flow-bin": "^0.105.2",
    "jest": "23",
=======
    "flow-bin": "^0.106.2",
>>>>>>> 14feb50b
    "lodash.product": "^18.9.19",
    "qrcode-terminal": "^0.12.0",
    "qrloop": "^0.9.0",
    "rxjs": "^6.5.2",
    "winston": "^3.2.1",
    "ws": "^7.1.2"
  },
  "bin": {
    "ledger-live": "./cli.js"
  },
  "files": [
    "cli.js",
    "lib"
  ],
  "scripts": {
    "build": "babel --ignore __tests__ -sd lib src",
    "prepublishOnly": "rm -rf lib && babel --ignore __tests__ -d lib src",
    "watch": "babel -wsd lib src",
    "flow": "flow",
    "test-jest": "rm -rf dbdata && jest",
    "test": "yarn run test-jest && ./scripts/tests.sh",
    "testOne": "./scripts/testOne.sh",
    "createTest": "./scripts/createTest.sh"
  },
  "devDependencies": {
    "babel-cli": "^6.26.0",
<<<<<<< HEAD
    "babel-eslint": "^10.0.2",
    "babel-jest": "23",
=======
    "babel-eslint": "^10.0.3",
    "babel-jest": "^24.9.0",
>>>>>>> 14feb50b
    "babel-preset-env": "^1.6.1",
    "babel-preset-flow": "^6.23.0",
    "babel-preset-stage-0": "^6.24.1"
  }
}<|MERGE_RESOLUTION|>--- conflicted
+++ resolved
@@ -13,11 +13,7 @@
     "@ledgerhq/hw-transport-node-ble": "^4.68.4",
     "@ledgerhq/hw-transport-node-hid": "^4.68.4",
     "@ledgerhq/ledger-core": "^3.1.0-beta.2",
-<<<<<<< HEAD
-    "@ledgerhq/live-common": "file:.yalc/@ledgerhq/live-common",
-=======
     "@ledgerhq/live-common": "^7.12.2",
->>>>>>> 14feb50b
     "@ledgerhq/logs": "^4.68.2",
     "axios": "^0.19.0",
     "babel-polyfill": "^6.26.0",
@@ -26,12 +22,8 @@
     "command-line-args": "^5.1.1",
     "cors": "^2.8.5",
     "express": "^4.17.1",
-<<<<<<< HEAD
-    "flow-bin": "^0.105.2",
+    "flow-bin": "^0.106.2",
     "jest": "23",
-=======
-    "flow-bin": "^0.106.2",
->>>>>>> 14feb50b
     "lodash.product": "^18.9.19",
     "qrcode-terminal": "^0.12.0",
     "qrloop": "^0.9.0",
@@ -58,13 +50,8 @@
   },
   "devDependencies": {
     "babel-cli": "^6.26.0",
-<<<<<<< HEAD
-    "babel-eslint": "^10.0.2",
-    "babel-jest": "23",
-=======
     "babel-eslint": "^10.0.3",
     "babel-jest": "^24.9.0",
->>>>>>> 14feb50b
     "babel-preset-env": "^1.6.1",
     "babel-preset-flow": "^6.23.0",
     "babel-preset-stage-0": "^6.24.1"
