--- conflicted
+++ resolved
@@ -51,29 +51,6 @@
   expect(exp.accounts).toMatchObject(data.accounts.map(accountToAccountData));
 });
 
-<<<<<<< HEAD
-test("encode/decode swapHistory", () => {
-  const accountWithHistory = genAccount("account_with_swapHistory", {
-    swapHistorySize: 2,
-  });
-  const data = accountToAccountData(accountWithHistory);
-  const res = accountToAccountData(accountDataToAccount(data));
-  expect(res).toMatchObject(data);
-  expect(res.swapHistory?.length).toBe(2);
-});
-
-test("encode/decode swapHistory resilience", () => {
-  // swapHistory should be added even if the source doesn't have it
-  const accountWithoutHistory = genAccount("account_without_swapHistory");
-  const data = accountToAccountData(accountWithoutHistory);
-  delete data.swapHistory;
-  const res = accountToAccountData(accountDataToAccount(data));
-  expect(res).toMatchObject(data);
-  expect(res.swapHistory?.length).toBe(0);
-});
-
-=======
->>>>>>> 1db228ca
 test("encode/decode", () => {
   const accounts = Array(3)
     .fill(null)
